--- conflicted
+++ resolved
@@ -34,23 +34,23 @@
         })
     }
 
-    return <div className={`border-r bg-background flex flex-col transition-all duration-300 ease-in-out
+    return <div className={`border-r bg-gray-50 flex flex-col transition-all duration-300 ease-in-out
           ${isLeftSidebarOpen ? 'w-72' : 'w-0'} relative`}>
         <div className={`absolute inset-0 ${isLeftSidebarOpen ? 'opacity-100' : 'opacity-0'} 
             transition-opacity duration-300 overflow-hidden flex flex-col`}>
-            <div className="border-b">
-                <div className="p-4 space-y-3">
+            <div className="border-b bg-white">
+                <div className="p-4 space-y-4">
                     {sources.length > 0 ? (
                         <>
                             <div className="flex items-center justify-between">
                                 <div className="space-y-1">
-                                    <h3 className="text-sm font-medium tracking-tight">Sources</h3>
-                                    <div className="flex gap-3 text-xs text-muted-foreground">
+                                    <h3 className="text-sm font-medium">Sources</h3>
+                                    <div className="flex gap-3 text-xs text-gray-500">
                                         <span>{sources.length} files</span>
                                         <span>{sources.reduce((sum, source) => sum + (source.tokens || 0), 0).toLocaleString()} tokens</span>
                                     </div>
                                 </div>
-                                <Button size="sm" variant="ghost" onClick={() => setJsonViewerOpen(true)}
+                                <Button size="sm" variant="outline" onClick={() => setJsonViewerOpen(true)}
                                         className="h-7">
                                     <FileText className="w-3 h-3 mr-1"/>
                                     JSON
@@ -58,7 +58,7 @@
                             </div>
                             <Button
                                 className="w-full"
-                                variant="secondary"
+                                variant="outline"
                                 onClick={() => setIsSourceManagerOpen(true)}
                             >
                                 Manage Sources
@@ -66,20 +66,14 @@
                         </>
                     ) : (
                         <Button
-<<<<<<< HEAD
-                            className="w-full hover:scale-[1.02] transition-transform active:scale-[0.98]"
-                            variant="outline"
-                            onClick={() => setIsSourceManagerOpen(true)}
-=======
                             className="w-full bg-blue-50 text-blue-600 hover:bg-blue-100 hover:text-blue-700 border-2 border-dashed border-blue-200"
                             variant="ghost"
                             onClick={() => {
                                 router.push('/source/add')
                             }}
->>>>>>> 43d9c234
                         >
-                            <FileText className="w-4 h-4 mr-2"/>
-                            Manage Source
+                            <Plus className="w-4 h-4 mr-2"/>
+                            Add Source
                         </Button>
                     )}
                 </div>
@@ -89,7 +83,7 @@
                 <Button
                     variant="outline"
                     size="sm"
-                    className="w-full hover:scale-[1.02] transition-transform active:scale-[0.98] mb-4"
+                    className="w-full mb-4"
                     onClick={handleStartNewChat}
                 >
                     <Plus className="w-3 h-3 mr-2"/>
@@ -100,12 +94,12 @@
                     {chatRooms?.map((chatRoom) => (
                         <Link
                             key={chatRoom.id}
-                            className={`block w-full text-left px-3 py-2 rounded-md text-sm hover:bg-accent
-                                ${currentConversation === chatRoom.id ? 'bg-accent' : ''}`}
+                            className={`w-full text-left p-2 rounded text-sm hover:bg-gray-100
+                      ${currentConversation === chatRoom.id ? 'bg-gray-100' : ''}`}
                             href={`/chat/${chatRoom.id}`}
                         >
                             <div className="font-medium">{chatRoom.name}</div>
-                            <div className="text-xs text-muted-foreground">{chatRoom.createdAt.toLocaleString()}</div>
+                            <div className="text-xs text-gray-500">{chatRoom.createdAt.toLocaleString()}</div>
                         </Link>
                     ))}
                 </div>
